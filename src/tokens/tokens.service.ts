// Copyright © 2022 Kaleido, Inc.
//
// SPDX-License-Identifier: Apache-2.0
//
// Licensed under the Apache License, Version 2.0 (the "License");
// you may not use this file except in compliance with the License.
// You may obtain a copy of the License at
//
//     http://www.apache.org/licenses/LICENSE-2.0
//
// Unless required by applicable law or agreed to in writing, software
// distributed under the License is distributed on an "AS IS" BASIS,
// WITHOUT WARRANTIES OR CONDITIONS OF ANY KIND, either express or implied.
// See the License for the specific language governing permissions and
// limitations under the License.

import { ClientRequest } from 'http';
import { HttpService } from '@nestjs/axios';
import {
  BadRequestException,
  Injectable,
  InternalServerErrorException,
  Logger,
  NotFoundException,
} from '@nestjs/common';
import axios, { AxiosRequestConfig, AxiosResponse } from 'axios';
import { lastValueFrom } from 'rxjs';
import ERC20NoDataABI from '../abi/ERC20NoData.json';
import ERC20WithDataABI from '../abi/ERC20WithData.json';
import ERC721NoDataABI from '../abi/ERC721NoData.json';
import ERC721WithDataABI from '../abi/ERC721WithData.json';
import TokenFactoryABI from '../abi/TokenFactory.json';
import { Event, EventStream, EventStreamReply } from '../event-stream/event-stream.interfaces';
import { EventStreamService } from '../event-stream/event-stream.service';
import { EventStreamProxyGateway } from '../eventstream-proxy/eventstream-proxy.gateway';
import { EventListener, EventProcessor } from '../eventstream-proxy/eventstream-proxy.interfaces';
import { basicAuth } from '../utils';
import { WebSocketMessage } from '../websocket-events/websocket-events.base';
import {
  ApprovalEvent,
  ApprovalForAllEvent,
  AsyncResponse,
  ContractSchema,
  EthConnectAsyncResponse,
  EthConnectReturn,
  IAbiMethod,
  IPoolLocator,
  IValidPoolLocator,
  TokenApproval,
  TokenApprovalEvent,
  TokenBurn,
  TokenBurnEvent,
  TokenPoolCreationEvent,
  TokenMint,
  TokenMintEvent,
  TokenPool,
  TokenPoolActivate,
  TokenPoolConfig,
  TokenPoolEvent,
  TokenTransfer,
  TokenTransferEvent,
  TokenType,
  TransferEvent,
} from './tokens.interfaces';
import {
  decodeHex,
  encodeHex,
  getTokenSchema,
  packPoolLocator,
  packSubscriptionName,
  unpackPoolLocator,
  unpackSubscriptionName,
  validatePoolLocator,
} from './tokens.util';

export const abiSchemaMap = new Map<ContractSchemaStrings, IAbiMethod[]>();
abiSchemaMap.set('ERC20NoData', ERC20NoDataABI.abi);
abiSchemaMap.set('ERC20WithData', ERC20WithDataABI.abi);
abiSchemaMap.set('ERC721NoData', ERC721NoDataABI.abi);
abiSchemaMap.set('ERC721WithData', ERC721WithDataABI.abi);

export interface AbiMethods {
  MINT: string;
  TRANSFER: string;
  BURN: string;
  NAME: string;
  SYMBOL: string;
  APPROVE: string;
  APPROVEFORALL: string | null;
  DECIMALS: string | null;
}

export interface AbiEvents {
  TRANSFER: string;
  APPROVAL: string;
  APPROVALFORALL: string | null;
}

const abiMethodMap = new Map<ContractSchemaStrings, AbiMethods>();
abiMethodMap.set('ERC20NoData', {
  MINT: 'mint',
  TRANSFER: 'transferFrom',
  BURN: 'burn',
  APPROVE: 'approve',
  APPROVEFORALL: null,
  NAME: 'name',
  SYMBOL: 'symbol',
  DECIMALS: 'decimals',
});
abiMethodMap.set('ERC20WithData', {
  MINT: 'mintWithData',
  TRANSFER: 'transferWithData',
  BURN: 'burnWithData',
  APPROVE: 'approveWithData',
  APPROVEFORALL: null,
  NAME: 'name',
  SYMBOL: 'symbol',
  DECIMALS: 'decimals',
});
abiMethodMap.set('ERC721WithData', {
  MINT: 'mintWithData',
  TRANSFER: 'transferWithData',
  BURN: 'burnWithData',
  APPROVE: 'approveWithData',
  APPROVEFORALL: 'setApprovalForAllWithData',
  NAME: 'name',
  SYMBOL: 'symbol',
  DECIMALS: null,
});
abiMethodMap.set('ERC721NoData', {
  MINT: 'mint',
  TRANSFER: 'safeTransferFrom',
  BURN: 'burn',
  APPROVE: 'approve',
  APPROVEFORALL: 'setApprovalForAll',
  NAME: 'name',
  SYMBOL: 'symbol',
  DECIMALS: null,
});

const abiEventMap = new Map<ContractSchemaStrings, AbiEvents>();
abiEventMap.set('ERC20NoData', {
  TRANSFER: 'Transfer',
  APPROVAL: 'Approval',
  APPROVALFORALL: null,
});
abiEventMap.set('ERC20WithData', {
  TRANSFER: 'Transfer',
  APPROVAL: 'Approval',
  APPROVALFORALL: null,
});
abiEventMap.set('ERC721NoData', {
  TRANSFER: 'Transfer',
  APPROVAL: 'Approval',
  APPROVALFORALL: 'ApprovalForAll',
});
abiEventMap.set('ERC721WithData', {
  TRANSFER: 'Transfer',
  APPROVAL: 'Approval',
  APPROVALFORALL: 'ApprovalForAll',
});

const tokenCreateMethod = 'create';
const tokenCreateEvent = 'TokenPoolCreation';
const tokenCreateEventSignature = 'TokenPoolCreation(address,string,string,bool,bytes)';

const UINT256_MAX = BigInt(2) ** BigInt(256) - BigInt(1);
const ZERO_ADDRESS = '0x0000000000000000000000000000000000000000';

const sendTransactionHeader = 'SendTransaction';
const queryHeader = 'Query';
const transferEventSignature = 'Transfer(address,address,uint256)';
const approvalEventSignature = 'Approval(address,address,uint256)';
const approvalForAllEventSignature = 'ApprovalForAll(address,address,bool)';

type ContractSchemaStrings = keyof typeof ContractSchema;

@Injectable()
export class TokensService {
  private readonly logger = new Logger(TokensService.name);

  baseUrl: string;
  topic: string;
  shortPrefix: string;
  stream: EventStream;
  username: string;
  password: string;
  factoryAddress = '';

  constructor(
    public http: HttpService,
    private eventstream: EventStreamService,
    private proxy: EventStreamProxyGateway,
  ) {}

  configure(
    baseUrl: string,
    topic: string,
    shortPrefix: string,
    username: string,
    password: string,
    factoryAddress: string,
  ) {
    this.baseUrl = baseUrl;
    this.topic = topic;
    this.shortPrefix = shortPrefix;
    this.username = username;
    this.password = password;
    this.factoryAddress = factoryAddress.toLowerCase();
    this.proxy.addListener(new TokenListener(this));
  }

  private getMethodAbi(
    schema: ContractSchemaStrings,
    operation: keyof AbiMethods,
  ): IAbiMethod | undefined {
    const contractAbi = abiSchemaMap.get(schema);
    const abiMethods = abiMethodMap.get(schema);
    if (contractAbi === undefined || abiMethods === undefined) {
      return undefined;
    }
    const name = abiMethods[operation] ?? undefined;
    if (name === undefined) {
      return undefined;
    }
    return contractAbi.find(abi => abi.name === name);
  }

  private getEventAbi(
    schema: ContractSchemaStrings,
    operation: keyof AbiEvents,
  ): IAbiMethod | undefined {
    const contractAbi = abiSchemaMap.get(schema);
    const abiEvents = abiEventMap.get(schema);
    if (contractAbi === undefined || abiEvents === undefined) {
      return undefined;
    }
    return contractAbi.find(abi => abi.name === abiEvents[operation]);
  }

  private getAmountOrTokenID(
    dto: TokenMint | TokenTransfer | TokenBurn,
    type: TokenType,
  ): string | undefined {
    if (type === TokenType.FUNGIBLE) {
      return dto.amount;
    }

    if (dto.amount !== undefined && dto.amount !== '1') {
      throw new BadRequestException('Amount for nonfungible tokens must be 1');
    }

    return dto.tokenIndex;
  }

  /**
   * One-time initialization of event stream and base subscription.
   */
  async init() {
    this.stream = await this.getStream();

    if (this.factoryAddress !== '') {
      const eventABI = TokenFactoryABI.abi.find(m => m.name === tokenCreateEvent);
      const methodABI = TokenFactoryABI.abi.find(m => m.name === tokenCreateMethod);
      if (eventABI !== undefined && methodABI !== undefined) {
        await this.eventstream.getOrCreateSubscription(
          this.baseUrl,
          eventABI,
          this.stream.id,
          tokenCreateEvent,
          packSubscriptionName(this.topic, this.factoryAddress, tokenCreateEvent),
          this.factoryAddress,
          [methodABI],
          '0',
        );
      }
    }
  }

  private async getStream() {
    if (this.stream === undefined) {
      this.stream = await this.eventstream.createOrUpdateStream(this.topic);
    }
    return this.stream;
  }

  /**
   * Check for existing event streams and subscriptions that don't match the current
   * expected format (ie incorrect names, missing event subscriptions).
   *
   * Log a warning if any potential issues are flagged. User may need to delete
   * subscriptions manually and reactivate the pool directly.
   */
  async migrationCheck(): Promise<boolean> {
    const streams = await this.eventstream.getStreams();
    const existingStream = streams.find(s => s.name === this.topic);
    if (existingStream === undefined) {
      return false;
    }

    const allSubscriptions = await this.eventstream.getSubscriptions();
    const streamId = existingStream.id;
    const subscriptions = allSubscriptions.filter(s => s.stream === streamId);
    if (subscriptions.length === 0) {
      return false;
    }

    const foundEvents = new Map<string, string[]>();
    for (const sub of subscriptions.filter(s => s.stream === existingStream.id)) {
      const parts = unpackSubscriptionName(this.topic, sub.name);
      if (parts.poolLocator === undefined || parts.event === undefined) {
        this.logger.warn(
          `Non-parseable subscription names found in event stream ${existingStream.name}.` +
            `It is recommended to delete all subscriptions and activate all pools again.`,
        );
        return true;
      }
      const existing = foundEvents.get(parts.poolLocator);
      if (existing !== undefined) {
        existing.push(parts.event);
      } else {
        foundEvents.set(parts.poolLocator, [parts.event]);
      }
    }

    // Expect to have found subscriptions for each of the events.
    for (const [poolLocator, events] of foundEvents) {
      if (poolLocator === this.factoryAddress) {
        continue;
      }

      const unpackedLocator = unpackPoolLocator(poolLocator);
      if (!validatePoolLocator(unpackedLocator)) {
        this.logger.warn(
          `Could not parse pool locator: ${poolLocator}. ` +
            `It is recommended to delete subscriptions for this pool and activate the pool again.`,
        );
        return true;
      }
      const abiEvents = abiEventMap.get(unpackedLocator.schema as ContractSchemaStrings);
      if (abiEvents === undefined) {
        this.logger.warn(
          `Could not parse schema from pool locator: ${poolLocator}. ` +
            `It is recommended to delete subscriptions for this pool and activate the pool again.`,
        );
        return true;
      }
      const allEvents = [abiEvents.TRANSFER, abiEvents.APPROVAL, abiEvents.APPROVALFORALL];
      if (
        allEvents.length !== events.length ||
        !allEvents.every(event => event === null || events.includes(event))
      ) {
        this.logger.warn(
          `Event stream subscriptions for pool ${poolLocator} do not include all expected events ` +
            `(${allEvents}). Events may not be properly delivered to this pool. ` +
            `It is recommended to delete its subscriptions and activate the pool again.`,
        );
        return true;
      }
    }
    return false;
  }

  private requestOptions(): AxiosRequestConfig {
    return basicAuth(this.username, this.password);
  }

  private async wrapError<T>(response: Promise<AxiosResponse<T>>) {
    return response.catch(err => {
      if (axios.isAxiosError(err)) {
        const request: ClientRequest | undefined = err.request;
        const response: AxiosResponse | undefined = err.response;
        const errorMessage = response?.data?.error ?? err.message;
        this.logger.warn(
          `${request?.path} <-- HTTP ${response?.status} ${response?.statusText}: ${errorMessage}`,
        );
        throw new InternalServerErrorException(errorMessage);
      }
      throw err;
    });
  }

  async query(to: string, method?: IAbiMethod, params?: any[]) {
    const response = await this.wrapError(
      lastValueFrom(
        this.http.post<EthConnectReturn>(
          this.baseUrl,
          { headers: { type: queryHeader }, to, method, params },
          this.requestOptions(),
        ),
      ),
    );
    return response.data;
  }

  async sendTransaction(
    from: string,
    to: string,
    id?: string,
    method?: IAbiMethod,
    params?: any[],
  ) {
    const response = await this.wrapError(
      lastValueFrom(
        this.http.post<EthConnectAsyncResponse>(
          this.baseUrl,
          { headers: { id, type: sendTransactionHeader }, from, to, method, params },
          this.requestOptions(),
        ),
      ),
    );
    return response.data;
  }

  private async queryPool(poolLocator: IValidPoolLocator) {
    const schema = poolLocator.schema as ContractSchemaStrings;

    const nameResponse = await this.query(
      poolLocator.address,
      this.getMethodAbi(schema, 'NAME'),
      [],
    );
    const symbolResponse = await this.query(
      poolLocator.address,
      this.getMethodAbi(schema, 'SYMBOL'),
      [],
    );

    if (nameResponse?.output === undefined || symbolResponse?.output === undefined) {
      throw new NotFoundException('Unable to query token contract');
    }

    let decimals = 0;
    const decimalsMethod = this.getMethodAbi(schema, 'DECIMALS');
    if (decimalsMethod !== undefined) {
      const decimalsResponse = await this.query(poolLocator.address, decimalsMethod, []);
      decimals = parseInt(decimalsResponse.output);
      if (isNaN(decimals)) {
        decimals = 0;
      }
    }

    return {
      name: nameResponse.output,
      symbol: symbolResponse.output,
      decimals,
    };
  }

  async createPool(dto: TokenPool): Promise<TokenPoolEvent | AsyncResponse> {
    if (dto.config?.address !== undefined) {
      return this.createFromExisting(dto.config.address, dto);
    }

    if (this.factoryAddress === '') {
      throw new BadRequestException(
        'config.address was unspecified, and no token factory is configured!',
      );
    }
    if (dto.config?.withData === false) {
      throw new BadRequestException(
        'Factory deployment currently does not support method signatures without data.',
      );
    }
    return this.createFromFactory(dto);
  }

  async createFromExisting(address: string, dto: TokenPool) {
    const schema = getTokenSchema(dto.type, dto.config?.withData ?? true);
    const poolLocator: IPoolLocator = { address, type: dto.type, schema };
    if (!validatePoolLocator(poolLocator)) {
      throw new BadRequestException('Invalid pool locator');
    }

    const poolInfo = await this.queryPool(poolLocator);
    if (dto.symbol !== undefined && dto.symbol !== '' && dto.symbol !== poolInfo.symbol) {
      throw new BadRequestException(
        `Supplied symbol '${dto.symbol}' does not match expected '${poolInfo.symbol}'`,
      );
    }

    const tokenPoolEvent: TokenPoolEvent = {
      data: dto.data,
      poolLocator: packPoolLocator(poolLocator),
      standard: dto.type === TokenType.FUNGIBLE ? 'ERC20' : 'ERC721',
      type: dto.type,
      symbol: poolInfo.symbol,
      decimals: poolInfo.decimals,
      info: {
        name: poolInfo.name,
        address,
        schema,
      },
    };
    return tokenPoolEvent;
  }

  async createFromFactory(dto: TokenPool): Promise<AsyncResponse> {
    const isFungible = dto.type === TokenType.FUNGIBLE;
    const encodedData = encodeHex(dto.data ?? '');
    const method = TokenFactoryABI.abi.find(m => m.name === tokenCreateMethod);
    if (method === undefined) {
      throw new BadRequestException('Failed to parse factory contract ABI');
    }

    const response = await lastValueFrom(
      this.http.post<EthConnectAsyncResponse>(
        `${this.baseUrl}`,
        {
          headers: {
            id: dto.requestId,
            type: sendTransactionHeader,
          },
          from: dto.signer,
          to: this.factoryAddress,
          method,
          params: [dto.name, dto.symbol, isFungible, encodedData],
        } as EthConnectMsgRequest,
        this.requestOptions(),
      ),
    );
    return { id: response.data.id };
  }

  getSubscriptionBlockNumber(config?: TokenPoolConfig): string {
    if (config?.blockNumber !== undefined && config.blockNumber !== '') {
      return config.blockNumber;
    } else {
      return '0';
    }
  }

  async activatePool(dto: TokenPoolActivate) {
    const poolLocator = unpackPoolLocator(dto.poolLocator);
    if (!validatePoolLocator(poolLocator)) {
      throw new BadRequestException('Invalid pool locator');
    }

    const schema = poolLocator.schema as ContractSchemaStrings;
    const stream = await this.getStream();
    const transferAbi = this.getEventAbi(schema, 'TRANSFER');
    if (!transferAbi) {
      throw new NotFoundException('Transfer event ABI not found');
    }
    const approvalAbi = this.getEventAbi(schema, 'APPROVAL');
    if (!approvalAbi) {
      throw new NotFoundException('Approval event ABI not found');
    }

    const abiMethods = abiMethodMap.get(poolLocator.schema as ContractSchemaStrings);
    const abiEvents = abiEventMap.get(poolLocator.schema as ContractSchemaStrings);
    const contractAbi = abiSchemaMap.get(schema);
    if (abiMethods === undefined || abiEvents === undefined || contractAbi === undefined) {
      throw new BadRequestException(`Unknown schema: ${poolLocator.schema}`);
    }

    const possibleMethods: string[] = Object.values(abiMethods).filter(
      m => !['name', 'symbol', 'decimals'].includes(m),
    );
    const methodsToSubTo: IAbiMethod[] = contractAbi.filter(
      method => method.name !== undefined && possibleMethods.includes(method.name),
    );

    const promises = [
      this.eventstream.getOrCreateSubscription(
        this.baseUrl,
        transferAbi,
        stream.id,
        abiEvents.TRANSFER,
        packSubscriptionName(this.topic, dto.poolLocator, abiEvents.TRANSFER),
        poolLocator.address,
        methodsToSubTo,
        this.getSubscriptionBlockNumber(dto.config),
      ),
      this.eventstream.getOrCreateSubscription(
        this.baseUrl,
        approvalAbi,
        stream.id,
        abiEvents.APPROVAL,
        packSubscriptionName(this.topic, dto.poolLocator, abiEvents.APPROVAL),
        poolLocator.address,
        methodsToSubTo,
        this.getSubscriptionBlockNumber(dto.config),
      ),
    ];
    if (abiEvents.APPROVALFORALL !== null) {
      const approvalForAllAbi = this.getEventAbi(schema, 'APPROVALFORALL');
      if (!approvalForAllAbi) {
        throw new NotFoundException('ApprovalForAll event ABI not found');
      }
      promises.push(
        this.eventstream.getOrCreateSubscription(
          this.baseUrl,
          approvalForAllAbi,
          stream.id,
          abiEvents.APPROVALFORALL,
          packSubscriptionName(this.topic, dto.poolLocator, abiEvents.APPROVALFORALL),
          poolLocator.address,
          methodsToSubTo,
          this.getSubscriptionBlockNumber(dto.config),
        ),
      );
    }
    await Promise.all(promises);

    const poolInfo = await this.queryPool(poolLocator);
    const tokenPoolEvent: TokenPoolEvent = {
      poolLocator: dto.poolLocator,
      standard: poolLocator.type === TokenType.FUNGIBLE ? 'ERC20' : 'ERC721',
      type: poolLocator.type,
      symbol: poolInfo.symbol,
      decimals: poolInfo.decimals,
      info: {
        name: poolInfo.name,
        address: poolLocator.address,
        schema: poolLocator.schema,
      },
    };

    return tokenPoolEvent;
  }

  async mint(dto: TokenMint): Promise<AsyncResponse> {
    const poolLocator = unpackPoolLocator(dto.poolLocator);
    if (!validatePoolLocator(poolLocator)) {
      throw new BadRequestException('Invalid pool locator');
    }

    const schema = poolLocator.schema as ContractSchemaStrings;
    const methodAbi = this.getMethodAbi(schema, 'MINT');
    const params = [dto.to, this.getAmountOrTokenID(dto, poolLocator.type)];
    poolLocator.schema.includes('WithData') && params.push(encodeHex(dto.data ?? ''));

    const response = await this.sendTransaction(
      dto.signer,
      poolLocator.address,
      dto.requestId,
      methodAbi,
      params,
    );
<<<<<<< HEAD
    return { id: response.data.id };
=======
    return { id: response.id };
>>>>>>> 2a670941
  }

  async transfer(dto: TokenTransfer): Promise<AsyncResponse> {
    const poolLocator = unpackPoolLocator(dto.poolLocator);
    if (!validatePoolLocator(poolLocator)) {
      throw new BadRequestException('Invalid pool locator');
    }

    const schema = poolLocator.schema as ContractSchemaStrings;
    const methodAbi = this.getMethodAbi(schema, 'TRANSFER');
    const params = [dto.from, dto.to, this.getAmountOrTokenID(dto, poolLocator.type)];
    poolLocator.schema.includes('WithData') && params.push(encodeHex(dto.data ?? ''));

    const response = await this.sendTransaction(
      dto.signer,
      poolLocator.address,
      dto.requestId,
      methodAbi,
      params,
    );
    return { id: response.id };
  }

  async burn(dto: TokenBurn): Promise<AsyncResponse> {
    const poolLocator = unpackPoolLocator(dto.poolLocator);
    if (!validatePoolLocator(poolLocator)) {
      throw new BadRequestException('Invalid pool locator');
    }

    const schema = poolLocator.schema as ContractSchemaStrings;
    const methodAbi = this.getMethodAbi(schema, 'BURN');
    const params = [dto.from, this.getAmountOrTokenID(dto, poolLocator.type)];
    poolLocator.schema.includes('WithData') && params.push(encodeHex(dto.data ?? ''));

    const response = await this.sendTransaction(
      dto.signer,
      poolLocator.address,
      dto.requestId,
      methodAbi,
      params,
    );
    return { id: response.id };
  }

  async approval(dto: TokenApproval): Promise<AsyncResponse> {
    const poolLocator = unpackPoolLocator(dto.poolLocator);
    if (!validatePoolLocator(poolLocator)) {
      throw new BadRequestException('Invalid pool locator');
    }

    let methodAbi: IAbiMethod | undefined;
    const params: any[] = [];
    const schema = poolLocator.schema as ContractSchemaStrings;

    switch (poolLocator.type) {
      case TokenType.FUNGIBLE: {
        // Not approved means 0 allowance; approved with no allowance means unlimited allowance
        const allowance = !dto.approved ? '0' : dto.config?.allowance ?? UINT256_MAX.toString();
        params.push(dto.operator, allowance);
        methodAbi = this.getMethodAbi(schema, 'APPROVE');
        break;
      }
      case TokenType.NONFUNGIBLE:
        if (dto.config?.tokenIndex !== undefined) {
          // Not approved means setting approved operator to 0
          const operator = !dto.approved ? ZERO_ADDRESS : dto.operator;
          params.push(operator, dto.config.tokenIndex);
          methodAbi = this.getMethodAbi(schema, 'APPROVE');
        } else {
          params.push(dto.operator, dto.approved);
          methodAbi = this.getMethodAbi(schema, 'APPROVEFORALL');
        }
        break;
    }

    poolLocator.schema.includes('WithData') && params.push(encodeHex(dto.data ?? ''));
    const response = await this.sendTransaction(
      dto.signer,
      poolLocator.address,
      dto.requestId,
      methodAbi,
      params,
    );
    return { id: response.id };
  }

  async getReceipt(id: string): Promise<EventStreamReply> {
    const response = await this.wrapError(
      lastValueFrom(
        this.http.get<EventStreamReply>(`${this.baseUrl}/reply/${id}`, {
          validateStatus: status => status < 300 || status === 404,
          ...basicAuth(this.username, this.password),
        }),
      ),
    );
    if (response.status === 404) {
      throw new NotFoundException();
    }
    return response.data;
  }
}

class TokenListener implements EventListener {
  private readonly logger = new Logger(TokenListener.name);

  constructor(private readonly service: TokensService) {}

  async onEvent(subName: string, event: Event, process: EventProcessor) {
    switch (event.signature) {
      case tokenCreateEventSignature:
        process(this.transformTokenPoolCreationEvent(subName, event));
        break;
      case transferEventSignature:
        process(await this.transformTransferEvent(subName, event));
        break;
      case approvalEventSignature:
        process(this.transformApprovalEvent(subName, event));
        break;
      case approvalForAllEventSignature:
        process(this.transformApprovalForAllEvent(subName, event));
        break;
      default:
        this.logger.error(`Unknown event signature: ${event.signature}`);
    }
  }

  private async getTokenUri(
    tokenIdx: string,
    signer: string,
    contractAddress: string,
  ): Promise<string> {
    const abiMethods = abiSchemaMap.get('ERC721WithData');
    if (abiMethods === undefined) {
      // should not happen
      return '';
    }

    const methodABI = abiMethods.find(method => method.name === 'tokenURI');
    try {
      const response = await this.service.query(contractAddress, methodABI, [tokenIdx]);
      return response.output;
    } catch (e) {
      this.logger.log(`Burned tokens do not have a URI: ${e}`);
      return '';
    }
  }

  /**
   * Generate an event ID in the recognized FireFly format for Ethereum
   * (zero-padded block number, transaction index, and log index)
   */
  private formatBlockchainEventId(event: Event) {
    const blockNumber = event.blockNumber ?? '0';
    const txIndex = BigInt(event.transactionIndex).toString(10);
    const logIndex = event.logIndex ?? '0';
    return [
      blockNumber.padStart(12, '0'),
      txIndex.padStart(6, '0'),
      logIndex.padStart(6, '0'),
    ].join('/');
  }

  private stripParamsFromSignature(signature: string) {
    return signature.substring(0, signature.indexOf('('));
  }

  private transformTokenPoolCreationEvent(
    subName: string,
    event: TokenPoolCreationEvent,
  ): WebSocketMessage | undefined {
    const { data: output } = event;
    const decodedData = decodeHex(output.data ?? '');

    if (event.address.toLowerCase() !== this.service.factoryAddress) {
      this.logger.warn(`Ignoring token pool creation from unknown address: ${event.address}`);
      return undefined;
    }

    const type = output.is_fungible ? TokenType.FUNGIBLE : TokenType.NONFUNGIBLE;
    const schema = getTokenSchema(type, true);
    const poolLocator: IValidPoolLocator = { address: output.contract_address, type, schema };

    return {
      event: 'token-pool',
      data: <TokenPoolEvent>{
        standard: type === TokenType.FUNGIBLE ? 'ERC20' : 'ERC721',
        poolLocator: packPoolLocator(poolLocator),
        type,
        signer: event.inputSigner,
        data: decodedData,
        symbol: output.symbol,
        info: {
          name: output.name,
          address: output.contract_address,
          schema,
        },
        blockchain: {
          id: this.formatBlockchainEventId(event),
          name: this.stripParamsFromSignature(event.signature),
          location: 'address=' + event.address,
          signature: event.signature,
          timestamp: event.timestamp,
          output,
          info: {
            blockNumber: event.blockNumber,
            transactionIndex: event.transactionIndex,
            transactionHash: event.transactionHash,
            logIndex: event.logIndex,
            address: event.address,
            signature: event.signature,
          },
        },
      },
    };
  }

  private async transformTransferEvent(
    subName: string,
    event: TransferEvent,
  ): Promise<WebSocketMessage | undefined> {
    const { data: output } = event;
    const unpackedSub = unpackSubscriptionName(this.service.topic, subName);
    const decodedData = decodeHex(event.inputArgs?.data ?? '');

    if (output.from === ZERO_ADDRESS && output.to === ZERO_ADDRESS) {
      // should not happen
      return undefined;
    }
    if (unpackedSub.poolLocator === undefined) {
      // should not happen
      return undefined;
    }

    const eventId = this.formatBlockchainEventId(event);
    const poolLocator = unpackPoolLocator(unpackedSub.poolLocator);
    const commonData = {
      id: eventId,
      poolLocator: unpackedSub.poolLocator,
      amount: poolLocator.type === TokenType.FUNGIBLE ? output.value : '1',
      signer: event.inputSigner,
      data: decodedData,
      blockchain: {
        id: eventId,
        name: this.stripParamsFromSignature(event.signature),
        location: 'address=' + event.address,
        signature: event.signature,
        timestamp: event.timestamp,
        output,
        info: {
          address: event.address,
          blockNumber: event.blockNumber,
          transactionIndex: event.transactionIndex,
          transactionHash: event.transactionHash,
          logIndex: event.logIndex,
          signature: event.signature,
        },
      },
    } as TokenTransferEvent;

    if (poolLocator.type === TokenType.NONFUNGIBLE && output.tokenId !== undefined) {
      commonData.tokenIndex = output.tokenId;
      commonData.uri = await this.getTokenUri(
        output.tokenId,
        event.inputSigner ?? '',
        poolLocator.address ?? '',
      );
    }

    if (output.from === ZERO_ADDRESS) {
      return {
        event: 'token-mint',
        data: { ...commonData, to: output.to } as TokenMintEvent,
      };
    } else if (output.to === ZERO_ADDRESS) {
      return {
        event: 'token-burn',
        data: { ...commonData, from: output.from } as TokenBurnEvent,
      };
    } else {
      return {
        event: 'token-transfer',
        data: { ...commonData, from: output.from, to: output.to } as TokenTransferEvent,
      };
    }
  }

  private transformApprovalEvent(
    subName: string,
    event: ApprovalEvent,
  ): WebSocketMessage | undefined {
    const { data: output } = event;
    const unpackedSub = unpackSubscriptionName(this.service.topic, subName);
    const decodedData = decodeHex(event.inputArgs?.data ?? '');

    if (unpackedSub.poolLocator === undefined) {
      // should not happen
      return undefined;
    }
    const poolLocator = unpackPoolLocator(unpackedSub.poolLocator);

    let subject: string | undefined;
    let approved = true;
    if (poolLocator.type === TokenType.FUNGIBLE) {
      subject = `${output.owner}:${output.spender}`;
      approved = BigInt(output.value ?? 0) > BigInt(0);
    } else {
      subject = output.tokenId;
      approved = output.spender !== ZERO_ADDRESS;
    }

    const eventId = this.formatBlockchainEventId(event);
    return {
      event: 'token-approval',
      data: <TokenApprovalEvent>{
        id: eventId,
        subject,
        type: poolLocator.type,
        poolLocator: unpackedSub.poolLocator,
        operator: output.spender,
        approved,
        signer: output.owner,
        data: decodedData,
        blockchain: {
          id: eventId,
          name: this.stripParamsFromSignature(event.signature),
          location: 'address=' + event.address,
          signature: event.signature,
          timestamp: event.timestamp,
          output,
          info: {
            blockNumber: event.blockNumber,
            transactionIndex: event.transactionIndex,
            transactionHash: event.transactionHash,
            logIndex: event.logIndex,
            address: event.address,
            signature: event.signature,
          },
        },
      },
    };
  }

  private transformApprovalForAllEvent(
    subName: string,
    event: ApprovalForAllEvent,
  ): WebSocketMessage | undefined {
    const { data: output } = event;
    const unpackedSub = unpackSubscriptionName(this.service.topic, subName);
    const decodedData = decodeHex(event.inputArgs?.data ?? '');

    if (unpackedSub.poolLocator === undefined) {
      // should not happen
      return undefined;
    }
    const poolLocator = unpackPoolLocator(unpackedSub.poolLocator);

    const eventId = this.formatBlockchainEventId(event);
    return {
      event: 'token-approval',
      data: <TokenApprovalEvent>{
        id: eventId,
        subject: `${output.owner}:${output.operator}`,
        type: poolLocator.type,
        poolLocator: unpackedSub.poolLocator,
        operator: output.operator,
        approved: output.approved,
        signer: output.owner,
        data: decodedData,
        blockchain: {
          id: eventId,
          name: this.stripParamsFromSignature(event.signature),
          location: 'address=' + event.address,
          signature: event.signature,
          timestamp: event.timestamp,
          output,
          info: {
            blockNumber: event.blockNumber,
            transactionIndex: event.transactionIndex,
            transactionHash: event.transactionHash,
            logIndex: event.logIndex,
            address: event.address,
            signature: event.signature,
          },
        },
      },
    };
  }
}<|MERGE_RESOLUTION|>--- conflicted
+++ resolved
@@ -503,23 +503,14 @@
       throw new BadRequestException('Failed to parse factory contract ABI');
     }
 
-    const response = await lastValueFrom(
-      this.http.post<EthConnectAsyncResponse>(
-        `${this.baseUrl}`,
-        {
-          headers: {
-            id: dto.requestId,
-            type: sendTransactionHeader,
-          },
-          from: dto.signer,
-          to: this.factoryAddress,
-          method,
-          params: [dto.name, dto.symbol, isFungible, encodedData],
-        } as EthConnectMsgRequest,
-        this.requestOptions(),
-      ),
-    );
-    return { id: response.data.id };
+    const response = await this.sendTransaction(
+      dto.signer,
+      this.factoryAddress,
+      dto.requestId,
+      method,
+      [dto.name, dto.symbol, isFungible, encodedData],
+    );
+    return { id: response.id };
   }
 
   getSubscriptionBlockNumber(config?: TokenPoolConfig): string {
@@ -638,11 +629,7 @@
       methodAbi,
       params,
     );
-<<<<<<< HEAD
-    return { id: response.data.id };
-=======
     return { id: response.id };
->>>>>>> 2a670941
   }
 
   async transfer(dto: TokenTransfer): Promise<AsyncResponse> {
